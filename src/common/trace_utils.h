#ifndef DISP_APPS_RECONSTRUCTION_COMMON_TRACE_UTILS_H_
#define DISP_APPS_RECONSTRUCTION_COMMON_TRACE_UTILS_H_

#include "trace_h5io.h"
#include "data_region_2d_bare_base.h"

namespace trace_utils {
  constexpr float kPI = 3.14159265358979f;

  void DegreeToRadian(trace_io::H5Data &theta);
<<<<<<< HEAD
=======
  void Absolute(float *data, size_t count);
>>>>>>> 306a7693

  // Backward projection
  void UpdateRecon(
      ADataRegion<float> &recon,                  // Reconstruction object
      DataRegion2DBareBase<float> &comb_replica); // Locally combined replica

  int CalculateQuadrant(float theta_q);

  void CalculateCoordinates(
      int num_grid,
      float xi, float yi, float sinq, float cosq,
      const float *gridx, const float *gridy, 
      float *coordx, float *coordy);

  void MergeTrimCoordinates(
      int num_grid,
      float *coordx, float *coordy,
      const float *gridx, const float *gridy,
      int *alen, int *blen,
      float *ax, float *ay,
      float *bx, float *by);

  void SortIntersectionPoints(
      int ind_cond,
      int alen, int blen,
      float *ax, float *ay,
      float *bx, float *by,
      float *coorx, float *coory);

  void CalculateDistanceLengths(
      int len, int num_grids,
      float *coorx, float *coory, 
      float *leng, float *leng2, int *indi);
<<<<<<< HEAD
=======

  void CalculateDistanceLengths(
      int len, int num_grids,
      float *coorx, float *coory, 
      float *leng, int *indi);
>>>>>>> 306a7693
}
#endif /// DISP_APPS_RECONSTRUCTION_COMMON_TRACE_UTILS_H_<|MERGE_RESOLUTION|>--- conflicted
+++ resolved
@@ -8,10 +8,7 @@
   constexpr float kPI = 3.14159265358979f;
 
   void DegreeToRadian(trace_io::H5Data &theta);
-<<<<<<< HEAD
-=======
   void Absolute(float *data, size_t count);
->>>>>>> 306a7693
 
   // Backward projection
   void UpdateRecon(
@@ -45,13 +42,10 @@
       int len, int num_grids,
       float *coorx, float *coory, 
       float *leng, float *leng2, int *indi);
-<<<<<<< HEAD
-=======
 
   void CalculateDistanceLengths(
       int len, int num_grids,
       float *coorx, float *coory, 
       float *leng, int *indi);
->>>>>>> 306a7693
 }
 #endif /// DISP_APPS_RECONSTRUCTION_COMMON_TRACE_UTILS_H_