#ifndef DISP_APPS_RECONSTRUCTION_SIRT_SIRT_H
#define DISP_APPS_RECONSTRUCTION_SIRT_SIRT_H

#include <stdio.h>
#include <stdlib.h>
#include <math.h>
#include <stdbool.h>
#include <chrono>
#include "hdf5.h"
#include "string.h"
#include "trace_data.h"
#include "trace_utils.h"
#include "reduction_space_a.h"
#include "data_region_base.h"

class SIRTReconSpace : 
  public AReductionSpaceBase<SIRTReconSpace, float>
{
  private:
    float *coordx = nullptr;
    float *coordy = nullptr;
    float *ax = nullptr;
    float *ay = nullptr;
    float *bx = nullptr;
    float *by = nullptr;
    float *coorx = nullptr;
    float *coory = nullptr;
    float *leng = nullptr;
    float *leng2 = nullptr;
    int *indi = nullptr;

    int num_grids;
<<<<<<< HEAD
=======

    /* Profiler variables */
    std::chrono::time_point<std::chrono::system_clock> 
      start, end, start_all, end_all,
      start_replica, end_replica;
    std::chrono::duration<double> 
      timer_coordinates, timer_sort_int,
      timer_dist, timer_simdata, timer_update_replica,
      timer_update_replica_loop1, timer_update_replica_loop2,
      timer_merge_trim, timer_all;
>>>>>>> 306a7693

  protected:
    // Forward projection
    float CalculateSimdata(
        float *recon,
        int len,
        int *indi,
        float *leng);

    void UpdateReconReplica(
        float simdata,
        float ray,
        int curr_slice,
        int const * const indi,
        float *leng2,
        float *leng, 
        int len,
        int suma_beg_offset);

  public:
    SIRTReconSpace(int rows, int cols) : 
      AReductionSpaceBase(rows, cols) {}

    virtual ~SIRTReconSpace(){
<<<<<<< HEAD
      // PrintProfileInfo();
=======
      PrintProfileInfo();
>>>>>>> 306a7693
      Finalize();
    }

    void Reduce(MirroredRegionBareBase<float> &input);
<<<<<<< HEAD
=======
    // Backward Projection
    void UpdateRecon(
        ADataRegion<float> &recon,                  // Reconstruction object
        DataRegion2DBareBase<float> &comb_replica); // Locally combined replica

>>>>>>> 306a7693

    void Initialize(int n_grids);
    virtual void CopyTo(SIRTReconSpace &target){
      target.Initialize(num_grids);
    }
    void Finalize();
    /* Execution Profiler */
    void PrintProfileInfo();
};

#endif    // DISP_APPS_RECONSTRUCTION_SIRT_SIRT_H<|MERGE_RESOLUTION|>--- conflicted
+++ resolved
@@ -30,8 +30,6 @@
     int *indi = nullptr;
 
     int num_grids;
-<<<<<<< HEAD
-=======
 
     /* Profiler variables */
     std::chrono::time_point<std::chrono::system_clock> 
@@ -42,7 +40,6 @@
       timer_dist, timer_simdata, timer_update_replica,
       timer_update_replica_loop1, timer_update_replica_loop2,
       timer_merge_trim, timer_all;
->>>>>>> 306a7693
 
   protected:
     // Forward projection
@@ -67,23 +64,16 @@
       AReductionSpaceBase(rows, cols) {}
 
     virtual ~SIRTReconSpace(){
-<<<<<<< HEAD
-      // PrintProfileInfo();
-=======
       PrintProfileInfo();
->>>>>>> 306a7693
       Finalize();
     }
 
     void Reduce(MirroredRegionBareBase<float> &input);
-<<<<<<< HEAD
-=======
     // Backward Projection
     void UpdateRecon(
         ADataRegion<float> &recon,                  // Reconstruction object
         DataRegion2DBareBase<float> &comb_replica); // Locally combined replica
 
->>>>>>> 306a7693
 
     void Initialize(int n_grids);
     virtual void CopyTo(SIRTReconSpace &target){
